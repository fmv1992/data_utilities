"""Scikit-learn utilities for common machine learning procedures."""
import hashlib
import itertools
import pickle
import multiprocessing
import threading
import os

import numpy as np
import pandas as pd
import scipy.stats

from sklearn.model_selection import cross_val_score
from sklearn.metrics import roc_auc_score

from data_utilities import python_utilities as pyu

# Imported at the bottom of the file.
# from . import grid_search


def multiprocessing_grid_search(queue, shared_list, persistent_object):
    """Explore cross validation grid using multiprocessing."""
    # scores = cross_val_score(*cross_val_score_args, **cross_val_score_kwargs)
    # queue.put(scores)
    while True:
        # All parameters from cross_val_score, i to compute pickle name and
        # persistent_path.
        passed_parameters = queue.get()
        if passed_parameters is None:
            break
        # Dismember arguments and values.
        grid, cvs_args, cvs_kwargs = passed_parameters
        estimator, x = cvs_args
        estimator.set_params(**grid)
        del cvs_args

        # Check if value was already calculated:
        stored_value = persistent_object.retrieve(estimator, grid)
        if stored_value is None:
            scores = cross_val_score(estimator, x, **cvs_kwargs)
            persistent_object.update(estimator, grid, scores)
        else:
            scores = stored_value
        grid_result = grid.copy()
        grid_result['scores'] = scores
        shared_list.append(grid_result)
        # del x, estimator, cvs_args, cvs_kwargs


def persistent_grid_search_cv(persistent_object,
                              grid_space,
                              *cross_val_score_args,
                              **cross_val_score_kwargs):
    """Sklearn utilities version of grid search with cross validation.

    Sklearns' cross_val_score args and kwargs:
        * estimator
        * X
        * y=None
        * scoring=None
        * cv=None
        * n_jobs=1
        * verbose=0
        * fit_params=None
        * pre_dispatch='2*n_jobs'

    """
    # Dismember arguments and values.
    if 'n_jobs' in cross_val_score_kwargs.keys():
        if cross_val_score_kwargs['n_jobs'] == -1:
            n_workers = multiprocessing.cpu_count()
        elif cross_val_score_kwargs['n_jobs'] < 0:
            n_workers = (multiprocessing.cpu_count()
                         + 1 + cross_val_score_kwargs['n_jobs'])
        elif cross_val_score_kwargs['n_jobs'] > 0:
            n_workers = cross_val_score_kwargs['n_jobs']
    else:
        n_workers = multiprocessing.cpu_count()
    # This function already creates 4 parallel works. In order to avoid having
    # n**2 parallel workers then reset n_jobs.
    cross_val_score_kwargs['n_jobs'] = 1

    # Dismember grid space.
    all_parameters = grid_space.keys()
    all_values = grid_space.values()

    # Initialize multiprocessing manager, queue, shared list, and enable
    # multiprocessing capabilities on persistent_object.
    mp_manager = persistent_object.get_multiprocessing_manager()
    # Initialize queue.
    mp_queue = mp_manager.Queue(2 * n_workers)
    # Initialize shared list.
    mp_scores_list = mp_manager.list()
    # Enable multiprocessing capabilities on persistent_object.
    # Start parallel workers.
    jobs = []
    if os.name == 'nt':  # if on windows use threading. Jesus, Windows...
        p = threading.Thread(
            target=multiprocessing_grid_search,
            args=(mp_queue, mp_scores_list, persistent_object),
            kwargs={})
        p.start()
        jobs.append(p)
    else:
        for i in range(n_workers):
            p = multiprocessing.Process(
                target=multiprocessing_grid_search,
                args=(mp_queue, mp_scores_list, persistent_object),
                kwargs={})
            p.start()
            jobs.append(p)
    # Iterate over grid values.
    for i, one_grid_values in enumerate(itertools.product(*all_values)):
        # Create a dict from values.
        one_grid_dict = dict(zip(all_parameters, one_grid_values))
        # Feed it into the queue.
        mp_queue.put((one_grid_dict,
                      cross_val_score_args,
                      cross_val_score_kwargs))
    # Close opened processes.
    for p in jobs:
        mp_queue.put(None)
    for p in jobs:
        p.join()
<<<<<<< HEAD
    # Save persistent grid object and terminate process.
    persistent_object.save()
    result_list = list(mp_scores_list)
    mp_manager.shutdown()
    # Order results.
    return sorted(result_list, key=lambda x: np.mean(x['scores']))
=======
    # Save persistent grid object.
    persistent_object.save()
    # Order results.
    return sorted(list(mp_scores_list), key=lambda x: np.mean(x['scores']))
>>>>>>> 4357004c


def _get_hash_from_dict(dictionary):
    md5 = hashlib.md5()
    md5.update(pickle.dumps(dictionary))
    return md5.digest()


def execute_ks_2samp_over_time(time_series,
                               sample_label_series,
                               sample_series):
    """Execute a Kolmogorov-Smirnov 2 sample test on a time series."""
    # Last provided series is usually a result of a clf.predict_proba and it
    # has a different index than the other two series. Correct this.
    sample_series.index = time_series.index

    l1, l2 = sorted(sample_label_series.unique())
    time_ks_d_value = list()  # a list of (time, D) values.
    for time in time_series.sort_values().unique():
        # Subset entire input series into time slices.
        sub_sample_series = sample_series.loc[time_series == time]
        # Further divide our samples based on labels.
        s1 = sub_sample_series.loc[sample_label_series == l1]
        s2 = sub_sample_series.loc[sample_label_series == l2]
        if s1.empty or s2.empty:
            time_ks_d_value.append((time, np.nan))
        else:
            D, p_value = scipy.stats.ks_2samp(s1, s2)
            time_ks_d_value.append((time, D))
    unzipped = tuple(zip(*time_ks_d_value))
    return pd.Series(data=unzipped[1], index=unzipped[0])


def get_sorted_feature_importances(classifier, attributes):
    """Return a sorted list of feature importances."""
    v = classifier.feature_importances_
    k = attributes
    assert(len(v) == len(k))
    unordered = tuple(zip(k, v))
    ordered = sorted(unordered, key=lambda x: x[1], reverse=False)
    return ordered


def get_estimator_name(estimator):
    """Get a simple representation of an estimator's name."""
    estimator_name = pyu.process_string(estimator.__class__.__name__)
    return estimator_name


def xgboost_get_feature_importances_from_booster(booster):
    """Get a feature importances dataframe from a booster object."""
    score_types = ['weight',
                   'gain',
                   'cover']
    score_improved_labels = ['nr_occurences',
                             'average_gain',
                             'average_coverge']
    scores = map(lambda x: booster.get_score(importance_type=x),
                 score_types)
    # These are dictionaries with {feature1: value1, f2: v2, ...}.
    w, g, c = scores
    indexes = []
    rows = []
    for k in w.keys():
        indexes.append(k)
        rows.append((w[k], g[k], c[k]))
    df = pd.DataFrame.from_records(
        data=rows,
        index=indexes,
        columns=score_types)
    df.columns = score_improved_labels
    df['frequency'] = df['nr_occurences'] / df['nr_occurences'].sum()

    return df


def xgboost_get_learning_curve(estimator,
                               x_train,
                               x_test,
                               y_train,
                               y_test,
                               scoring_func=roc_auc_score):
    """Return scores for test and training as as function of trees in XGBoost.

    Returns:
        dict: keys: 'train_scores' and 'test_scores'. Values are the results of
        the scoring function.

    """
    ntrees = getattr(estimator, 'best_ntree_limit', estimator.n_estimators)
    test_list = list()
    train_list = list()
    for i in range(1, ntrees + 1):
        pred_train = estimator.predict_proba(x_train, ntree_limit=i)[:, 1]
        pred_test = estimator.predict_proba(x_test, ntree_limit=i)[:, 1]
        score_train = scoring_func(y_train, pred_train)
        score_test = scoring_func(y_test, pred_test)
        train_list.append(score_train)
        test_list.append(score_test)
    return dict(train_scores=np.array(train_list),
                test_scores=np.array(test_list))


if __name__ != '__main__':
    # Running this file will cause import errors.
    from . import grid_search  # noqa<|MERGE_RESOLUTION|>--- conflicted
+++ resolved
@@ -123,19 +123,10 @@
         mp_queue.put(None)
     for p in jobs:
         p.join()
-<<<<<<< HEAD
-    # Save persistent grid object and terminate process.
-    persistent_object.save()
-    result_list = list(mp_scores_list)
-    mp_manager.shutdown()
-    # Order results.
-    return sorted(result_list, key=lambda x: np.mean(x['scores']))
-=======
     # Save persistent grid object.
     persistent_object.save()
     # Order results.
     return sorted(list(mp_scores_list), key=lambda x: np.mean(x['scores']))
->>>>>>> 4357004c
 
 
 def _get_hash_from_dict(dictionary):
