"""Grid search utilities for scikit-learn models.

This module:
    (1) Do one thing and do it well.
    (2) Maximum flexibility, sane defaults.
    (3) Enable paralellism.
    (3) Enable persistence.

"""
import hashlib
import io
import multiprocessing as mp
import os
import pickle
import functools

from data_utilities.sklearn_utilities import get_estimator_name


class BasePersistentGrid(object):
    """Base class for persistent grids.

    Its characteristics are:
<<<<<<< HEAD
    * Simple usage. Instatiate it once per project (same call) feed into
    the function and let them take care of the work.
    * Store combinations of dataset (and its processed variants) + classifier +
    grid.
    * Parallelization.

    """
    def __new__(cls, *args, **kwargs):
        """Allow single interface for instantiation and creation of objects.

        All objects can be created with `cls.load_from_path()`.

        """
        return super(BasePersistentGrid, cls).__new__(cls)
=======
    * Simple usage. Instatiation and loading from persistence with the same
    interface (load_from_path).
    * Store combinations of dataset + classifier + grid.
        * TODO: need to figure out a good way to handle processed data sets.
    * Parallel (in UNIX using multirprocessing).

    """
>>>>>>> 2aba5605

    def __init__(self,
                 *args,
                 persistent_grid_path=None,
                 dataset_path=None,
                 hash_function=hashlib.md5,
                 save_every_n_interations=10):
<<<<<<< HEAD
        # These attributes are constant even between runs.
        self.hash_function = hash_function
        self.persistent_grid_path = persistent_grid_path
        self.save_every_n_interations = save_every_n_interations

=======
        """Instantiate a BasePersistentGrid object.

        **It is not meant to be used directly. Use the method load_from_path
        instead.**

        """
        # These attributes are constant even between runs.
        self.hash_function = hash_function
        self.persistent_grid_path = persistent_grid_path
        self.save_every_n_interations = save_every_n_interations

>>>>>>> 2aba5605
        # These two attributes can change between interactions.
        self.dataset_path = dataset_path

        # Initilize multiprocessing attributes: manager, lock, data and
        # _n_counter.
        self._instantiate_shared_attributes()

    @classmethod
    def load_from_path(cls, *args, **kwargs):
        """Unpickle file from persistent_grid_path.

<<<<<<< HEAD
        In addition to it refresh its base_hash based on base_attribute."""
=======
        In addition to it refresh its base_hash based on base_attribute.

        """
>>>>>>> 2aba5605
        if os.path.isfile(kwargs['persistent_grid_path']):
            with open(kwargs['persistent_grid_path'], 'rb') as f:
                loaded_object = pickle.load(f)
                loaded_object._instantiate_shared_attributes()
            return loaded_object
        else:
            created_object = cls(*args, **kwargs)
            return created_object
<<<<<<< HEAD

    def get_multiprocessing_manager(self):
        return self.mp_manager
=======
>>>>>>> 2aba5605

    def _instantiate_shared_attributes(self):
        # Common manager (for other common attributes).
        try:
            self.mp_manager
        except AttributeError:
            self.mp_manager = mp.Manager()
        # Common lock.
        self.mp_lock = self.mp_manager.Lock()
        # Shared computed values (data).
        try:
            self.mp_data
            self.mp_data = self.mp_manager.dict(self.mp_data)
        except AttributeError:
            self.mp_data = self.mp_manager.dict()
        # Common attributes update counter (_n_counter).
        self._mp_n_counter_value = self.mp_manager.Value(int, 0)

<<<<<<< HEAD
    def _update_base_hash(self, x):
        self.base_hash = self.get_hash(x)

=======
>>>>>>> 2aba5605
    def update(self, estimator, grid, results):
        """Update storage of hash -> cv scores."""
        request_hash = self.compute_request_hash(estimator, grid)
        self.mp_data[request_hash] = results
        self._mp_n_counter_value.value += 1
        if self._mp_n_counter_value.value % self.save_every_n_interations == 0:
            self.save()
<<<<<<< HEAD

    def _get_multiprocessing_shared_attributes(self):
        pass
=======
>>>>>>> 2aba5605

    def save(self):
        """Save persistent object."""
        # Store values.
        (_store_manager, _store_lock, _store_data, _store_counter) = (
            self.mp_manager, self.mp_lock, self.mp_data,
            self._mp_n_counter_value)
        # Delete values.
        del (self.mp_manager, self.mp_lock, self._mp_n_counter_value)
        # Make sure data is pickable.
        self.mp_data = dict(self.mp_data)
        with open(self.persistent_grid_path, 'wb') as f:
            pickle.dump(self, f)
        # Store saved values.
        (self.mp_manager,
         self.mp_lock,
         self.mp_data,
         self._mp_n_counter_value) = (_store_manager,
                                      _store_lock,
                                      _store_data,
                                      _store_counter)

    def compute_request_hash(self, estimator, grid):
<<<<<<< HEAD
=======
        """Compute requested hash.

        Compute request hash from a combination of:
            * Base hash
            * Estimator name representation
            * Grid value

        """
>>>>>>> 2aba5605
        estimator_name = get_estimator_name(estimator)
        estimator_hash = self.get_hash(estimator_name)
        grid_hash = self.get_hash(grid)
        final_hash = self.get_hash(
            self.base_hash + estimator_hash + grid_hash)
        return final_hash

    def retrieve(self, estimator, grid):
        """Retrieve requested hash."""
        # If already stored just return.
        request_hash = self.compute_request_hash(estimator, grid)
        retrieved_hash = self.mp_data.get(request_hash, None)
        return retrieved_hash

    def get_hash(self, x):
<<<<<<< HEAD
        # For dict, bytes and strings.
        if isinstance(x, (dict, bytes)) or not os.path.isfile(x):  # use function cache.
=======
        """Get hash from an object.

        Use a particular way for computing hash for different python objects
        data types.

        """
        # For dict, bytes and strings.
        if isinstance(x, (dict, bytes)) or not os.path.isfile(x):
>>>>>>> 2aba5605
            return self._get_hash_from_hashable(self._transform_to_hashable(x))
        # For files.
        elif os.path.isfile(x):
            hash_obj = self.hash_function()
            iter_of_bytes = open(x, 'rb')
            try:
                data = iter_of_bytes.read(io.DEFAULT_BUFFER_SIZE)
                while data:
                    hash_obj.update(data)
                    data = iter_of_bytes.read(io.DEFAULT_BUFFER_SIZE)
            finally:
                iter_of_bytes.close()
        else:
            raise NotImplementedError(
                'Function get_hash is not implemented for data type'
                ' {0}.'.format(str(type(x))))

        return hash_obj.digest()

    def _transform_to_hashable(self, x):
        if isinstance(x, str):
            bytesobj = x.encode()
        elif isinstance(x, bytes):
            bytesobj = x
        else:
            bytesobj = pickle.dumps(x)
        return bytesobj

    @functools.lru_cache(maxsize=2**12)
    def _get_hash_from_hashable(self, hashable):
        hash_obj = self.hash_function()
        hash_obj.update(hashable)
        return hash_obj.digest()

<<<<<<< HEAD
    def _load_data_from_bytesio(self, zipf):
        """Return a dictionary of hexdigest -> results."""
        keys = map(lambda x: x.strip('.pickle'), zipf.namelist())
        values = map(zipf.read, zipf.namelist())
        # TODO: use a shared dictionary
        return dict(zip(keys, values))
=======
    def get_multiprocessing_manager(self):
        """Return the multiprocessing manager object."""
        return self.mp_manager

    def _update_base_hash(self, x):
        self.base_hash = self.get_hash(x)
>>>>>>> 2aba5605


class PersistentGrid(BasePersistentGrid):
    """Allow easy persistence between (possibly interrupted) grid searches.

    Example:
        >>> import pandas as pd, numpy as np
        >>> from sklearn.tree import DecisionTreeClassifier as DTC
        >>> from sklearn.datasets import load_breast_cancer
        >>> pg_path = '/tmp/pg.pickle'
        >>> dset_path = '/tmp/data.csv'
        >>> dataset = load_breast_cancer()
        >>> df = pd.DataFrame(np.column_stack((dataset.data, dataset.target)))
        >>> df.to_csv(dset_path)
        >>> dt_grid = {'split': ['random', 'best'],
        ...            'max_depth': [2, 4]}
        >>> clf = DTC()
        >>> dset_path = '/tmp/data.csv'
        >>> persistent_grid = grid_search.PersistentGrid().load_from_path(
        ...     persistent_grid_path='/tmp/pg.pickle',
        ...     dataset_path='/tmp/data.csv')
        >>> persistent_grid

    """

    def __init__(self,
                 persistent_grid_path=None,
                 dataset_path=None,
                 hash_function=hashlib.md5,
                 save_every_n_interations=10):
        """Instantiate a PersistentGrid object.

<<<<<<< HEAD
    """
    def __init__(self,
                 persistent_grid_path=None,
                 dataset_path=None,
                 hash_function=hashlib.md5,
                 save_every_n_interations=10):
=======
        **It is not meant to be used directly. Use the method load_from_path
        instead.**

        """
>>>>>>> 2aba5605
        super(PersistentGrid, self).__init__(
            persistent_grid_path=persistent_grid_path,
            dataset_path=dataset_path,
            hash_function=hash_function,
            save_every_n_interations=save_every_n_interations)
        # Base hash:
        # The base hash is the hash that is combined with any new
        # parameters go guarantee that the combination of
        # hash(base_hash + hash(parameter)) is unique.
        # For the case of the PersistentGrid the base hash is the dataset.
        # This unique hash will be combined with the hash(classifier) and the
        # hash(parameter)
        self.base_hash = self.get_hash(dataset_path)

<<<<<<< HEAD
    # load from path.
    # refresh base_hash
    # refresh shared attributes
    # All other attributes are kept.
=======
>>>>>>> 2aba5605
    @classmethod
    def load_from_path(cls, *args, **kwargs):
        """Unpickle file from persistent_grid_path.

<<<<<<< HEAD
        In addition to it refresh its base_hash based on base_attribute."""
        loaded_object = super(cls, PersistentGrid).load_from_path(*args,
                                                                  **kwargs)
        loaded_object._update_base_hash(kwargs['dataset_path'])
        return loaded_object


if __name__ == '__main__':
    bpg1 = PersistentGrid(
        persistent_grid_path='../../__/persistent_grid.pickle',
        dataset_path='../../__/iris_dataset.csv')
    bpg2 = PersistentGrid.load_from_path(
        persistent_grid_path='../../__/persistent_grid.pickle',
        dataset_path='../../__/iris_dataset.csv')
=======
        In addition to it refresh its base_hash based on base_attribute.

        """
        loaded_object = super(cls, PersistentGrid).load_from_path(*args,
                                                                  **kwargs)
        # For PersistentGrid the base hash is the dataset path.
        loaded_object._update_base_hash(kwargs['dataset_path'])
        return loaded_object
>>>>>>> 2aba5605
<|MERGE_RESOLUTION|>--- conflicted
+++ resolved
@@ -21,22 +21,6 @@
     """Base class for persistent grids.
 
     Its characteristics are:
-<<<<<<< HEAD
-    * Simple usage. Instatiate it once per project (same call) feed into
-    the function and let them take care of the work.
-    * Store combinations of dataset (and its processed variants) + classifier +
-    grid.
-    * Parallelization.
-
-    """
-    def __new__(cls, *args, **kwargs):
-        """Allow single interface for instantiation and creation of objects.
-
-        All objects can be created with `cls.load_from_path()`.
-
-        """
-        return super(BasePersistentGrid, cls).__new__(cls)
-=======
     * Simple usage. Instatiation and loading from persistence with the same
     interface (load_from_path).
     * Store combinations of dataset + classifier + grid.
@@ -44,7 +28,6 @@
     * Parallel (in UNIX using multirprocessing).
 
     """
->>>>>>> 2aba5605
 
     def __init__(self,
                  *args,
@@ -52,25 +35,17 @@
                  dataset_path=None,
                  hash_function=hashlib.md5,
                  save_every_n_interations=10):
-<<<<<<< HEAD
+        """Instantiate a BasePersistentGrid object.
+
+        **It is not meant to be used directly. Use the method load_from_path
+        instead.**
+
+        """
         # These attributes are constant even between runs.
         self.hash_function = hash_function
         self.persistent_grid_path = persistent_grid_path
         self.save_every_n_interations = save_every_n_interations
 
-=======
-        """Instantiate a BasePersistentGrid object.
-
-        **It is not meant to be used directly. Use the method load_from_path
-        instead.**
-
-        """
-        # These attributes are constant even between runs.
-        self.hash_function = hash_function
-        self.persistent_grid_path = persistent_grid_path
-        self.save_every_n_interations = save_every_n_interations
-
->>>>>>> 2aba5605
         # These two attributes can change between interactions.
         self.dataset_path = dataset_path
 
@@ -82,13 +57,9 @@
     def load_from_path(cls, *args, **kwargs):
         """Unpickle file from persistent_grid_path.
 
-<<<<<<< HEAD
-        In addition to it refresh its base_hash based on base_attribute."""
-=======
         In addition to it refresh its base_hash based on base_attribute.
 
         """
->>>>>>> 2aba5605
         if os.path.isfile(kwargs['persistent_grid_path']):
             with open(kwargs['persistent_grid_path'], 'rb') as f:
                 loaded_object = pickle.load(f)
@@ -97,12 +68,6 @@
         else:
             created_object = cls(*args, **kwargs)
             return created_object
-<<<<<<< HEAD
-
-    def get_multiprocessing_manager(self):
-        return self.mp_manager
-=======
->>>>>>> 2aba5605
 
     def _instantiate_shared_attributes(self):
         # Common manager (for other common attributes).
@@ -121,12 +86,6 @@
         # Common attributes update counter (_n_counter).
         self._mp_n_counter_value = self.mp_manager.Value(int, 0)
 
-<<<<<<< HEAD
-    def _update_base_hash(self, x):
-        self.base_hash = self.get_hash(x)
-
-=======
->>>>>>> 2aba5605
     def update(self, estimator, grid, results):
         """Update storage of hash -> cv scores."""
         request_hash = self.compute_request_hash(estimator, grid)
@@ -134,12 +93,6 @@
         self._mp_n_counter_value.value += 1
         if self._mp_n_counter_value.value % self.save_every_n_interations == 0:
             self.save()
-<<<<<<< HEAD
-
-    def _get_multiprocessing_shared_attributes(self):
-        pass
-=======
->>>>>>> 2aba5605
 
     def save(self):
         """Save persistent object."""
@@ -163,8 +116,6 @@
                                       _store_counter)
 
     def compute_request_hash(self, estimator, grid):
-<<<<<<< HEAD
-=======
         """Compute requested hash.
 
         Compute request hash from a combination of:
@@ -173,7 +124,6 @@
             * Grid value
 
         """
->>>>>>> 2aba5605
         estimator_name = get_estimator_name(estimator)
         estimator_hash = self.get_hash(estimator_name)
         grid_hash = self.get_hash(grid)
@@ -189,10 +139,6 @@
         return retrieved_hash
 
     def get_hash(self, x):
-<<<<<<< HEAD
-        # For dict, bytes and strings.
-        if isinstance(x, (dict, bytes)) or not os.path.isfile(x):  # use function cache.
-=======
         """Get hash from an object.
 
         Use a particular way for computing hash for different python objects
@@ -201,7 +147,6 @@
         """
         # For dict, bytes and strings.
         if isinstance(x, (dict, bytes)) or not os.path.isfile(x):
->>>>>>> 2aba5605
             return self._get_hash_from_hashable(self._transform_to_hashable(x))
         # For files.
         elif os.path.isfile(x):
@@ -236,21 +181,12 @@
         hash_obj.update(hashable)
         return hash_obj.digest()
 
-<<<<<<< HEAD
-    def _load_data_from_bytesio(self, zipf):
-        """Return a dictionary of hexdigest -> results."""
-        keys = map(lambda x: x.strip('.pickle'), zipf.namelist())
-        values = map(zipf.read, zipf.namelist())
-        # TODO: use a shared dictionary
-        return dict(zip(keys, values))
-=======
     def get_multiprocessing_manager(self):
         """Return the multiprocessing manager object."""
         return self.mp_manager
 
     def _update_base_hash(self, x):
         self.base_hash = self.get_hash(x)
->>>>>>> 2aba5605
 
 
 class PersistentGrid(BasePersistentGrid):
@@ -283,19 +219,10 @@
                  save_every_n_interations=10):
         """Instantiate a PersistentGrid object.
 
-<<<<<<< HEAD
-    """
-    def __init__(self,
-                 persistent_grid_path=None,
-                 dataset_path=None,
-                 hash_function=hashlib.md5,
-                 save_every_n_interations=10):
-=======
         **It is not meant to be used directly. Use the method load_from_path
         instead.**
 
         """
->>>>>>> 2aba5605
         super(PersistentGrid, self).__init__(
             persistent_grid_path=persistent_grid_path,
             dataset_path=dataset_path,
@@ -310,33 +237,10 @@
         # hash(parameter)
         self.base_hash = self.get_hash(dataset_path)
 
-<<<<<<< HEAD
-    # load from path.
-    # refresh base_hash
-    # refresh shared attributes
-    # All other attributes are kept.
-=======
->>>>>>> 2aba5605
     @classmethod
     def load_from_path(cls, *args, **kwargs):
         """Unpickle file from persistent_grid_path.
 
-<<<<<<< HEAD
-        In addition to it refresh its base_hash based on base_attribute."""
-        loaded_object = super(cls, PersistentGrid).load_from_path(*args,
-                                                                  **kwargs)
-        loaded_object._update_base_hash(kwargs['dataset_path'])
-        return loaded_object
-
-
-if __name__ == '__main__':
-    bpg1 = PersistentGrid(
-        persistent_grid_path='../../__/persistent_grid.pickle',
-        dataset_path='../../__/iris_dataset.csv')
-    bpg2 = PersistentGrid.load_from_path(
-        persistent_grid_path='../../__/persistent_grid.pickle',
-        dataset_path='../../__/iris_dataset.csv')
-=======
         In addition to it refresh its base_hash based on base_attribute.
 
         """
@@ -344,5 +248,4 @@
                                                                   **kwargs)
         # For PersistentGrid the base hash is the dataset path.
         loaded_object._update_base_hash(kwargs['dataset_path'])
-        return loaded_object
->>>>>>> 2aba5605
+        return loaded_object