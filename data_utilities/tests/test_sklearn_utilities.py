--- conflicted
+++ resolved
@@ -4,17 +4,11 @@
 import os
 import warnings
 import datetime as dt
-<<<<<<< HEAD
-
-import numpy as np
-import pandas as pd
-=======
 import unittest
 
 import numpy as np
 import pandas as pd
 import matplotlib.pyplot as plt
->>>>>>> 438b4329
 
 from sklearn import datasets
 from sklearn.ensemble import RandomForestClassifier
@@ -66,14 +60,11 @@
                   axis=1).to_csv(cls.csv_path)
 
     def setUp(self):
-<<<<<<< HEAD
-=======
         """Set up method from unittest.
 
         Filter warnings of the type: UserWarning.
 
         """
->>>>>>> 438b4329
         super().setUp()
         # Ignore joblib/parallel.py if using threads.
         if os.name == 'nt':
@@ -92,11 +83,7 @@
                                      '**' + os.sep + '*.pickle')))
         for remove_pickle in all_pickle_files:
             os.remove(remove_pickle)
-<<<<<<< HEAD
-        # os.system('tree ' + self.temp_directory.name)
-=======
         # os.system('tree ' + self.test_directory.name)
->>>>>>> 438b4329
         # Restore warnings.
         if os.name == 'nt':
             warnings.filterwarnings('default', category=UserWarning)
@@ -131,10 +118,6 @@
         if os.name == 'nt':
             all_times_norm = all_times / all_times.max()
             # Assert that all times are very similar.
-<<<<<<< HEAD
-            print(all_times_norm)
-=======
->>>>>>> 438b4329
             assert(all(all_times_norm > 0.9))
         else:
             assert all(np.diff(all_times) < 0)
@@ -181,11 +164,7 @@
         # Initialize needed objects.
         clf = RandomForestClassifier()
         bpg1 = su.grid_search.PersistentGrid(
-<<<<<<< HEAD
-            persistent_grid_path=os.path.join(self.temp_directory_grid_search,
-=======
-            persistent_grid_path=os.path.join(self.test_directory.name,
->>>>>>> 438b4329
+            persistent_grid_path=os.path.join(self.test_directory.name,
                                               'bpg.pickle'),
             dataset_path=self.csv_path)
 
@@ -225,11 +204,7 @@
         # Initialize needed objects.
         clf = RandomForestClassifier()
         bpg1 = su.grid_search.PersistentGrid(
-<<<<<<< HEAD
-            persistent_grid_path=os.path.join(self.temp_directory_grid_search,
-=======
-            persistent_grid_path=os.path.join(self.test_directory.name,
->>>>>>> 438b4329
+            persistent_grid_path=os.path.join(self.test_directory.name,
                                               'bpg.pickle'),
             dataset_path=self.csv_path)
 
@@ -278,9 +253,6 @@
         # Then compare that those values were in fact stored.
         eq1_runtime = max((third_run_time, fourth_run_time))
         eq2_runtime = min((third_run_time, fourth_run_time))
-<<<<<<< HEAD
-        assert eq1_runtime - eq2_runtime < dt.timedelta(seconds=0.5)
-=======
         assert eq1_runtime - eq2_runtime < dt.timedelta(seconds=0.5)
 
 
@@ -323,5 +295,4 @@
         estimator.fit(self.x_train, self.y_train.values.ravel())
         fi = su.xgboost_get_feature_importances_from_booster(
             estimator.get_booster())
-        assert isinstance(fi, pd.DataFrame)
->>>>>>> 438b4329
+        assert isinstance(fi, pd.DataFrame)