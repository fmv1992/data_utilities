[![Build Status](https://travis-ci.org/fmv1992/data_utilities.svg?branch=master)](https://travis-ci.org/fmv1992/data_utilities)

# Data Utilities

<<<<<<< HEAD
This module provides some helper functions and conveniences for working with
data analysis in python.

It depends on:

* numpy
* scipy
* pandas
* matplotlib
* seaborn
* scikit-learn
=======
Data utilities library focused on machine learning and data analysis.

The library relies upon python's scientific/numeric stack to expand their
capabilities. The dependecies are:
    * numpy
    * scipy
    * pandas
    * matplotlib
    * seaborn
    * scikit-learn
Optional depencies are:
    * XGBoost
    * deap

Highlights are:
    * matplotlib_utilities: out-of-the-shelf data description with
      `histogram_of_dataframe`.
    * pandas_utilities: easier dataframe preparation with
      `rename_columns_to_lower`, `categorical_serie_to_binary_dataframe`,
      `balance_ndframe` and `get_numeric_columns`.
    * sklearn_utilities: multiprocessing and persistance support for hyper
      parameter grid search, both exhaustive and using a genetic algorithmic
      approach; convenience functions to the XGBoost module.

And much more.
>>>>>>> 32b5c637

Optional dependencies are:

* xgboost

<<<<<<< HEAD
# Organization and files

    .
    ├── data_utilities
    │   ├── __init__.py
    │   ├── matplotlib_utilities.py
    │   ├── pandas_utilities.py
    │   ├── python_utilities.py
    │   ├── sklearn_utilities
    │   │   ├── grid_search.py
    │   │   └── __init__.py
    │   └── tests
    │       ├── __init__.py
    │       ├── test_matplotlib_utilities.py
    │       ├── test_pandas_utilities.py
    │       ├── test_python_utilities.py
    │       ├── test_sklearn_utilities.py
    │       └── test_support.py
    ├── LICENSE
    ├── MANIFEST.in
    ├── readme.md
    └── setup.py

Each of python's significant data modules has its own set of helper functions.
=======
    ./data_utilities
    ├── __init__.py
    ├── matplotlib_utilities.py
    ├── pandas_utilities.py
    ├── python_utilities.py
    ├── sklearn_utilities
    │   ├── evolutionary_grid_search.py
    │   ├── grid_search.py
    │   └── __init__.py
    └── tests
        ├── __init__.py
        ├── test_matplotlib_utilities.py
        ├── test_pandas_utilities.py
        ├── test_python_utilities.py
        ├── test_sklearn_utilities.py
        └── test_support.py

Each of python's significant data modules has its own set of functions.
Optional dependencies functions are interspersed throughout the code.
>>>>>>> 32b5c637

This module does not intend to create its own API or standards. Instead each of
the utilities module should follow the guidelines and APIs provided by the
parent module.

<<<<<<< HEAD
Note: This is a primitive project. Expect backwards incompatible changes as I
figure out the best way to to develop the utilities.

# What's new

* **Added `sklearn_utilities`**.
* Improved tests customization in `du.test`.
* Greatly improved documentation to `matplotlib_utilities`.
* Greatly expanded `pandas_utilities` functions.
* Improved tests as a whole.
=======
# What's new

* xxx TODO xxx
>>>>>>> 32b5c637

# Development guidelines

* Coding style: [PEP 8](https://www.python.org/dev/peps/pep-0008/) compliant.
* Docstrings: [google docstrings](http://sphinxcontrib-napoleon.readthedocs.io/en/latest/example_google.html).
* Before commiting new versions do a test for different versions of python3:
    * python3.4
    * python3.5
    * python3.6
    * (newer versions)
    * Rationale: even though stability is expected between python versions some
      changes occur. See for instance that on commit v1.2.8 (60573d7) there was
      as unexpected import error on python34 but not on python36.<|MERGE_RESOLUTION|>--- conflicted
+++ resolved
@@ -2,19 +2,6 @@
 
 # Data Utilities
 
-<<<<<<< HEAD
-This module provides some helper functions and conveniences for working with
-data analysis in python.
-
-It depends on:
-
-* numpy
-* scipy
-* pandas
-* matplotlib
-* seaborn
-* scikit-learn
-=======
 Data utilities library focused on machine learning and data analysis.
 
 The library relies upon python's scientific/numeric stack to expand their
@@ -40,38 +27,9 @@
       approach; convenience functions to the XGBoost module.
 
 And much more.
->>>>>>> 32b5c637
 
-Optional dependencies are:
-
-* xgboost
-
-<<<<<<< HEAD
 # Organization and files
 
-    .
-    ├── data_utilities
-    │   ├── __init__.py
-    │   ├── matplotlib_utilities.py
-    │   ├── pandas_utilities.py
-    │   ├── python_utilities.py
-    │   ├── sklearn_utilities
-    │   │   ├── grid_search.py
-    │   │   └── __init__.py
-    │   └── tests
-    │       ├── __init__.py
-    │       ├── test_matplotlib_utilities.py
-    │       ├── test_pandas_utilities.py
-    │       ├── test_python_utilities.py
-    │       ├── test_sklearn_utilities.py
-    │       └── test_support.py
-    ├── LICENSE
-    ├── MANIFEST.in
-    ├── readme.md
-    └── setup.py
-
-Each of python's significant data modules has its own set of helper functions.
-=======
     ./data_utilities
     ├── __init__.py
     ├── matplotlib_utilities.py
@@ -91,28 +49,17 @@
 
 Each of python's significant data modules has its own set of functions.
 Optional dependencies functions are interspersed throughout the code.
->>>>>>> 32b5c637
 
 This module does not intend to create its own API or standards. Instead each of
 the utilities module should follow the guidelines and APIs provided by the
 parent module.
 
-<<<<<<< HEAD
 Note: This is a primitive project. Expect backwards incompatible changes as I
 figure out the best way to to develop the utilities.
 
 # What's new
 
-* **Added `sklearn_utilities`**.
-* Improved tests customization in `du.test`.
-* Greatly improved documentation to `matplotlib_utilities`.
-* Greatly expanded `pandas_utilities` functions.
-* Improved tests as a whole.
-=======
-# What's new
-
 * xxx TODO xxx
->>>>>>> 32b5c637
 
 # Development guidelines
 
