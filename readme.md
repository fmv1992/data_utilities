[![Build Status](https://travis-ci.org/fmv1992/data_utilities.svg?branch=master)](https://travis-ci.org/fmv1992/data_utilities)

# Data Utilities

This module provides some helper functions and conveniences for working with
data analysis in python.

It depends on:

* Numpy
* Scipy
* Pandas
* Matplotlib
* Seaborn
* Scikit-learn

# Organization and files

    .
    ├── data_utilities
    │   ├── matplotlib_utilities.py
    │   ├── pandas_utilities.py
    │   └── python_utilities.py
    ├── readme.md
    └── tests
        └── test.py

Each of python's significant data modules has its own set of helper functions.

This module does not intend to create its own API or standards. Instead each of
the utilities module should follow the guidelines and APIs provided by the
parent module.

Note: This is a primitive project. Expect backwards incompatible changes as I
figure out the best way to to develop the utilities. Use at your own risk :)

# TODO

* Add test to every function.
<<<<<<< HEAD
    - Current coverage: 56%

* Move changelog and todo sections to separate files
  (https://github.com/pypa/sampleproject)

* ~~Setup TravisCI, add stickers of TravisCI and coverage of functions with
  tests.~~

# Changelog

#### Version 1.2.0

<!---
=======
    - Current coverage: XXX%

* Setup TravisCI, add stickers of TravisCI and coverage of functions with
  tests.

# Changelog

#### Version XXX

>>>>>>> 724096bf
* `matplolib_utilities`
    * A

* `pandas_utilities`
    * A

* `python_utilities`
    * A
<<<<<<< HEAD
-->

* Other
    * Added package to PyPA as "data_utilities" # XXX
    * Added a test method to the package:
        python3 -c "import data_utilities as du; du.test()"
=======

* Other
    * A
>>>>>>> 724096bf

#### Version 1.1.0

* Improved `histogram_of_dataframe` function: added a textbox with summary
  statistics.

* Added a function to scale axes axis (`scale_axes_axis`).

* Added a colorbar argument to `plot_3d`.

* Label containers now return a list of matplotlib Text objects.

* Added a boolean column to `dummy_dataframe`.

* Added a test module for other libraries: `matplotlib_utilities` and
  `python_utilities`.

* Cleaned up the code.

#### Version 1.0.0

* Incompatible changes: the two utility functions to create dummy dataframes
  now use a keyword argument 'shape' instead of 'n' or 'rows' and 'columns' to
  resemble the numpy interface.

#### Version 0.1.1

* Added a convenience function (`statistical_distributions_dataframe`) of
  variable size initialized with some common statistical distributions.

* Added a test module which allows parametrized tests via the `TestMetaClass`.

* Added a test module for the `find_components_of_array` function.

#### Version 0.0.1

* First commit.
<|MERGE_RESOLUTION|>--- conflicted
+++ resolved
@@ -37,7 +37,6 @@
 # TODO
 
 * Add test to every function.
-<<<<<<< HEAD
     - Current coverage: 56%
 
 * Move changelog and todo sections to separate files
@@ -50,18 +49,17 @@
 
 #### Version 1.2.0
 
+* Other
+    * Stable version uploaded to pypi
+
+#### Version 1.2.1 to 1.2.5
+
+* Other
+    * Development versions uploaded to pypi
+
+#### Version 1.2.0
+
 <!---
-=======
-    - Current coverage: XXX%
-
-* Setup TravisCI, add stickers of TravisCI and coverage of functions with
-  tests.
-
-# Changelog
-
-#### Version XXX
-
->>>>>>> 724096bf
 * `matplolib_utilities`
     * A
 
@@ -70,18 +68,12 @@
 
 * `python_utilities`
     * A
-<<<<<<< HEAD
 -->
 
 * Other
     * Added package to PyPA as "data_utilities" # XXX
     * Added a test method to the package:
         python3 -c "import data_utilities as du; du.test()"
-=======
-
-* Other
-    * A
->>>>>>> 724096bf
 
 #### Version 1.1.0
 
